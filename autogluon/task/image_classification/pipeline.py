import warnings
import logging
import mxnet as mx
from mxnet.gluon import nn
from mxnet import gluon, init, autograd, nd
from mxnet.gluon.data.vision import transforms
from gluoncv.model_zoo import get_model
import gluoncv as gcv
from .metrics import get_metric_instance
from ...core.optimizer import SGD, NAG
from ...core import *
from ...scheduler.resource import get_cpu_count, get_gpu_count
from ...utils import tqdm
from ...utils.mxutils import collect_params
from .nets import get_network
from .utils import *
from .tricks import *
from ...utils.learning_rate import LR_params

__all__ = ['train_image_classification']

@args()
def train_image_classification(args, reporter):
    logging.basicConfig()
    logger = logging.getLogger(__name__)
    if args.verbose:
        logger.setLevel(logging.INFO)
        logger.info(args)

<<<<<<< HEAD
    # batch_size & ctx
    target_params = Sample_params(args.batch_size, args.num_gpus, args.num_workers)
    batch_size = target_params.get_batchsize
    ctx = target_params.get_context
=======
    num_classes = args.dataset.num_classes if hasattr(args.dataset, 'num_classes') else None
    net = get_network(args.net, num_classes, ctx)
    if args.hybridize:
        net.hybridize(static_alloc=True, static_shape=True)
>>>>>>> 49ef0525

    # params
    target_kwargs = Getmodel_kwargs(ctx,
                                    args.classes,
                                    args.net,
                                    args.tricks.teacher_name,
                                    args.tricks.hard_weight,
                                    args.optimizer.multi_precision,
                                    args.hybridize,
                                    args.tricks.use_pretrained,
                                    args.tricks.use_gn,
                                    args.tricks.last_gamma,
                                    args.tricks.batch_norm,
                                    args.tricks.use_se)
    distillation = target_kwargs.distillation
    net = target_kwargs.get_net
    input_size = net.input_size if hasattr(net, 'input_size') else args.input_size

    if args.tricks.no_wd:
        for k, v in net.collect_params('.*beta|.*gamma|.*bias').items():
            v.wd_mult = 0.0

    if args.tricks.label_smoothing or args.tricks.mixup:
        sparse_label_loss = False
    else:
        sparse_label_loss = True

    if distillation:
        teacher = target_kwargs.get_teacher
        def teacher_prob(data):
            teacher_prob = [nd.softmax(teacher(X.astype(target_kwargs.dtype, copy=False)) / args.tricks.temperature) \
                                for X in data]
            return teacher_prob
        L = gcv.loss.DistillationSoftmaxCrossEntropyLoss(temperature=args.tricks.temperature,
                                                         hard_weight=args.tricks.hard_weight,
                                                         sparse_label=sparse_label_loss)
    else:
        L = gluon.loss.SoftmaxCrossEntropyLoss(sparse_label=sparse_label_loss)
        teacher_prob = None

    # metric
    if args.tricks.mixup:
        metric = get_metric_instance('rmse')
    else:
        metric = get_metric_instance(args.metric)

    # dataloader
    train_data, val_data, batch_fn, num_batches = \
        get_data_loader(args.dataset, input_size, batch_size, args.num_workers, args.final_fit, args.split_ratio)

    if isinstance(args.lr_scheduler, str):
        target_lr = LR_params(args.optimizer.lr, args.lr_scheduler, args.epochs, num_batches,
                             args.lr_config.lr_decay_epoch,
                             args.lr_config.lr_decay ,
                             args.lr_config.lr_decay_period,
                             args.lr_config.warmup_epochs,
                             args.lr_config.warmup_lr)
        lr_scheduler = target_lr.get_lr_scheduler
    else:
        lr_scheduler = args.lr_scheduler
    args.optimizer.lr_scheduler = lr_scheduler

<<<<<<< HEAD
    trainer = gluon.Trainer(net.collect_params(), args.optimizer)

    def train(epoch, num_epochs, metric):
=======
    metric = get_metric_instance(args.metric)
    def train(epoch):
>>>>>>> 49ef0525
        for i, batch in enumerate(train_data):
            metric = default_train_fn(epoch, num_epochs, net, batch, batch_size, L, trainer,
                                      batch_fn, ctx, args.tricks.mixup, args.tricks.label_smoothing,
                                      distillation, args.tricks.mixup_alpha,  args.tricks.mixup_off_epoch,
                                      args.classes,target_kwargs.dtype, metric, teacher_prob)
            mx.nd.waitall()
        return metric

    def test(epoch):
        metric.reset()
        for i, batch in enumerate(val_data):
            default_val_fn(net, batch, batch_fn, metric, ctx, target_kwargs.dtype)

        _, reward = metric.get()

        reporter(epoch=epoch, classification_reward=reward)
        return reward

    tbar = tqdm(range(1, args.epochs + 1))

    for epoch in tbar:

        metric = train(epoch, args.epochs, metric)
        train_metric_name, train_metric_score = metric.get()
        tbar.set_description('[Epoch %d] training: %s=%.3f' %(epoch, train_metric_name, train_metric_score))

        if not args.final_fit:
            reward = test(epoch)
            tbar.set_description('[Epoch {}] Validation: {:.3f}'.format(epoch, reward))

    if args.final_fit:
        return {'model_params': collect_params(net),
<<<<<<< HEAD
                'num_classes': args.classes}
=======
                'num_classes': num_classes}
>>>>>>> 49ef0525
<|MERGE_RESOLUTION|>--- conflicted
+++ resolved
@@ -27,17 +27,12 @@
         logger.setLevel(logging.INFO)
         logger.info(args)
 
-<<<<<<< HEAD
     # batch_size & ctx
     target_params = Sample_params(args.batch_size, args.num_gpus, args.num_workers)
     batch_size = target_params.get_batchsize
     ctx = target_params.get_context
-=======
     num_classes = args.dataset.num_classes if hasattr(args.dataset, 'num_classes') else None
-    net = get_network(args.net, num_classes, ctx)
-    if args.hybridize:
-        net.hybridize(static_alloc=True, static_shape=True)
->>>>>>> 49ef0525
+
 
     # params
     target_kwargs = Getmodel_kwargs(ctx,
@@ -100,14 +95,10 @@
         lr_scheduler = args.lr_scheduler
     args.optimizer.lr_scheduler = lr_scheduler
 
-<<<<<<< HEAD
+
     trainer = gluon.Trainer(net.collect_params(), args.optimizer)
 
     def train(epoch, num_epochs, metric):
-=======
-    metric = get_metric_instance(args.metric)
-    def train(epoch):
->>>>>>> 49ef0525
         for i, batch in enumerate(train_data):
             metric = default_train_fn(epoch, num_epochs, net, batch, batch_size, L, trainer,
                                       batch_fn, ctx, args.tricks.mixup, args.tricks.label_smoothing,
@@ -140,8 +131,4 @@
 
     if args.final_fit:
         return {'model_params': collect_params(net),
-<<<<<<< HEAD
-                'num_classes': args.classes}
-=======
                 'num_classes': num_classes}
->>>>>>> 49ef0525
