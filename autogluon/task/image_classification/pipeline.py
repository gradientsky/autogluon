--- conflicted
+++ resolved
@@ -1,9 +1,5 @@
 import warnings
-<<<<<<< HEAD
 import logging,os
-=======
-import logging
->>>>>>> c56eb8aa
 import mxnet as mx
 from mxnet.gluon import nn
 from mxnet import gluon, init, autograd, nd
@@ -20,10 +16,7 @@
 from .utils import *
 from .tricks import *
 from ...utils.learning_rate import LR_params
-<<<<<<< HEAD
 from gluoncv.utils import makedirs
-=======
->>>>>>> c56eb8aa
 
 __all__ = ['train_image_classification']
 
@@ -35,26 +28,12 @@
         logger.setLevel(logging.INFO)
         logger.info(args)
 
-<<<<<<< HEAD
     target_params = Sample_params(args.batch_size, args.num_gpus, args.num_workers)
     batch_size = target_params.get_batchsize
     ctx = target_params.get_context
     classes = args.dataset.num_classes if hasattr(args.dataset, 'num_classes') else None
-
     target_kwargs = Getmodel_kwargs(ctx,
                                     classes,
-=======
-    # batch_size & ctx
-    target_params = Sample_params(args.batch_size, args.num_gpus, args.num_workers)
-    batch_size = target_params.get_batchsize
-    ctx = target_params.get_context
-    num_classes = args.dataset.num_classes if hasattr(args.dataset, 'num_classes') else None
-
-
-    # params
-    target_kwargs = Getmodel_kwargs(ctx,
-                                    args.classes,
->>>>>>> c56eb8aa
                                     args.net,
                                     args.tricks.teacher_name,
                                     args.tricks.hard_weight,
@@ -91,29 +70,8 @@
         L = gluon.loss.SoftmaxCrossEntropyLoss(sparse_label=sparse_label_loss)
         teacher_prob = None
 
-<<<<<<< HEAD
     if args.tricks.mixup:
         metric = get_metric_instance('rmse')
-=======
-    # metric
-    if args.tricks.mixup:
-        metric = get_metric_instance('rmse')
-    else:
-        metric = get_metric_instance(args.metric)
-
-    # dataloader
-    train_data, val_data, batch_fn, num_batches = \
-        get_data_loader(args.dataset, input_size, batch_size, args.num_workers, args.final_fit, args.split_ratio)
-
-    if isinstance(args.lr_scheduler, str):
-        target_lr = LR_params(args.optimizer.lr, args.lr_scheduler, args.epochs, num_batches,
-                             args.lr_config.lr_decay_epoch,
-                             args.lr_config.lr_decay ,
-                             args.lr_config.lr_decay_period,
-                             args.lr_config.warmup_epochs,
-                             args.lr_config.warmup_lr)
-        lr_scheduler = target_lr.get_lr_scheduler
->>>>>>> c56eb8aa
     else:
         metric = get_metric_instance(args.metric)
 
@@ -132,10 +90,6 @@
         lr_scheduler = args.lr_config.lr_mode
     args.optimizer.lr_scheduler = lr_scheduler
 
-<<<<<<< HEAD
-=======
-
->>>>>>> c56eb8aa
     trainer = gluon.Trainer(net.collect_params(), args.optimizer)
 
     def train(epoch, num_epochs, metric):
@@ -143,11 +97,7 @@
             metric = default_train_fn(epoch, num_epochs, net, batch, batch_size, L, trainer,
                                       batch_fn, ctx, args.tricks.mixup, args.tricks.label_smoothing,
                                       distillation, args.tricks.mixup_alpha,  args.tricks.mixup_off_epoch,
-<<<<<<< HEAD
                                       classes,target_kwargs.dtype, metric, teacher_prob)
-=======
-                                      args.classes,target_kwargs.dtype, metric, teacher_prob)
->>>>>>> c56eb8aa
             mx.nd.waitall()
         return metric
 
@@ -175,8 +125,4 @@
 
     if args.final_fit:
         return {'model_params': collect_params(net),
-<<<<<<< HEAD
-                'num_classes': classes}
-=======
-                'num_classes': num_classes}
->>>>>>> c56eb8aa
+                'num_classes': classes}