import os
from mxnet import optimizer as optim
import autogluon as ag
<<<<<<< HEAD
import numpy as np
import mxnet as mx
from mxnet import gluon, nd
=======

import numpy as np
import mxnet as mx
from mxnet import gluon, nd
import gluoncv as gcv

>>>>>>> c56eb8aa
from .nets import *

from autogluon.core import AutoGluonObject #
from .dataset import get_built_in_dataset
from ...utils import get_split_samplers, SampledDataset

from .dataset import *
from ...core import AutoGluonObject
from ...utils import get_split_samplers, SampledDataset, DataLoader

<<<<<<< HEAD
__all__ = ['get_data_loader', 'get_network', 'imagenet_batch_fn',
           'default_batch_fn', 'default_val_fn', 'default_train_fn',
           'config_choice']
=======
__all__ = ['get_data_loader', 'imagenet_batch_fn',
           'default_batch_fn', 'default_val_fn', 'default_train_fn',
           'config_choice', 'get_network_origin']

>>>>>>> c56eb8aa

def get_data_loader(dataset, input_size, batch_size, num_workers, final_fit, split_ratio):
    if isinstance(dataset, AutoGluonObject):
        dataset = dataset.init()
    if isinstance(dataset, str):
        dataset = get_built_in_dataset(dataset, train=True,
                                       input_size=input_size,
                                       batch_size=batch_size,
                                       num_workers=num_workers)
    if final_fit:
        train_dataset, val_dataset = dataset, None
    else:
        train_dataset, val_dataset = _train_val_split(dataset, split_ratio)

    if isinstance(dataset, str) and dataset.lower() == 'imagenet':
        train_data = train_dataset
        val_data = val_dataset
        batch_fn = imagenet_batch_fn
        imagenet_samples = 1281167
        num_batches = imagenet_samples // batch_size
    else:
        num_workers = 0
        train_data = DataLoader(
            train_dataset, batch_size=batch_size, shuffle=True,
            last_batch="discard", num_workers=num_workers)
        val_data = None
        if not final_fit:
            val_data = DataLoader(
                val_dataset, batch_size=batch_size,
                shuffle=False, num_workers=num_workers)
        batch_fn = default_batch_fn
        num_batches = len(train_data)
    return train_data, val_data, batch_fn, num_batches

<<<<<<< HEAD
=======

def get_network_origin(net, num_classes, ctx):
    if type(net) == str:
        net = get_built_in_network_origin(net, num_classes, ctx=ctx)
    else:
        net.initialize(ctx=ctx)
    return net

>>>>>>> c56eb8aa
def get_network(net, **kwargs):
    if type(net) == str:
        net = get_built_in_network(net, **kwargs)
    else:
        net.initialize(ctx=kwargs['ctx'])
    return net

def imagenet_batch_fn(batch, ctx):
    data = gluon.utils.split_and_load(batch.data[0], ctx_list=ctx, batch_axis=0)
    label = gluon.utils.split_and_load(batch.label[0], ctx_list=ctx, batch_axis=0)
    return data, label

def default_batch_fn(batch, ctx):
    data = gluon.utils.split_and_load(batch[0], ctx_list=ctx, batch_axis=0 ,even_split=False)
    label = gluon.utils.split_and_load(batch[1], ctx_list=ctx, batch_axis=0 ,even_split=False)
    return data, label

<<<<<<< HEAD
def default_val_fn(net, batch, batch_fn, metric, ctx, dtype = 'float32'):
=======
def default_val_fn(net, batch, batch_fn, metric, ctx, dtype):
>>>>>>> c56eb8aa
    with mx.autograd.pause(train_mode=False):
        data, label = batch_fn(batch, ctx)
        # outputs = [net(X) for X in data]
        outputs = [net(X.astype(dtype, copy=False)) for X in data]

    metric.update(label, outputs)

<<<<<<< HEAD
=======


>>>>>>> c56eb8aa
def mixup_transform(label, classes, lam=1, eta=0.0):
    if isinstance(label, nd.NDArray):
        label = [label]
    res = []
    for l in label:
        y1 = l.one_hot(classes, on_value = 1 - eta + eta/classes, off_value = eta/classes)
        y2 = l[::-1].one_hot(classes, on_value = 1 - eta + eta/classes, off_value = eta/classes)
        res.append(lam*y1 + (1-lam)*y2)
    return res

def smooth(label, classes, eta=0.1):
    if isinstance(label, nd.NDArray):
        label = [label]
    smoothed = []
    for l in label:
        res = l.one_hot(classes, on_value = 1 - eta + eta/classes, off_value = eta/classes)
        smoothed.append(res)
    return smoothed

def default_train_fn(epoch, num_epochs, net, batch, batch_size, criterion, trainer, batch_fn, ctx,
                     mixup, label_smoothing, distillation,
                     mixup_alpha, mixup_off_epoch, classes,
                     dtype, metric, teacher_prob):
    data, label = batch_fn(batch, ctx)
<<<<<<< HEAD
=======
    #outputs = [net(X) for X in data]
>>>>>>> c56eb8aa
    if mixup:
        #
        lam = np.random.beta(mixup_alpha, mixup_alpha)
        if epoch >= num_epochs - mixup_off_epoch:
            lam = 1
        data = [lam * X + (1 - lam) * X[::-1] for X in data]
        if label_smoothing:
            eta = 0.1
        else:
            eta = 0.0
        label = mixup_transform(label, classes, lam, eta)
    elif label_smoothing:
        hard_label = label
        label = smooth(label, classes)
<<<<<<< HEAD

    with mx.autograd.record():
=======
        
    with mx.autograd.record():
    # with ag.record():
>>>>>>> c56eb8aa
        outputs = [net(X.astype(dtype, copy=False)) for X in data]
        if distillation:
            loss = [criterion(yhat.astype('float', copy=False),
                      y.astype('float', copy=False),
                      p.astype('float', copy=False)) for yhat, y, p in zip(outputs, label, teacher_prob(data))]
        else:
            loss = [criterion(yhat, y.astype(dtype, copy=False)) for yhat, y in zip(outputs, label)]
    for l in loss:
        l.backward()
    trainer.step(batch_size, ignore_stale_grad=True)
<<<<<<< HEAD
=======
    # trainer.step(batch_size)
>>>>>>> c56eb8aa
    if mixup:
        output_softmax = [nd.SoftmaxActivation(out.astype('float32', copy=False)) \
                          for out in outputs]
        metric.update(label, output_softmax)
    else:
        if label_smoothing:
            metric.update(hard_label, outputs)
        else:
            metric.update(label, outputs)
    return metric

def _train_val_split(train_dataset, split_ratio=0.2):
    train_sampler, val_sampler = get_split_samplers(train_dataset, split_ratio)
    return SampledDataset(train_dataset, train_sampler), SampledDataset(train_dataset, val_sampler)

<<<<<<< HEAD
def config_choice(dataset, data_path):
    if dataset == 'dogs-vs-cats-redux-kernels-edition/':
        dataset_path = os.path.join(data_path, dataset, 'train')
        net_cat = ag.space.Categorical('resnet50_v1b')
        @ag.obj(
            learning_rate=ag.space.Real(1e-3, 1e-2, log=True),
            momentum=ag.space.Real(0.88, 0.95),
            wd=ag.space.Real(1e-6, 1e-3, log=True),
            multi_precision=False
        )
        class NAG(optim.NAG):
            pass
        optimizer = NAG()
        kaggle_choice = {'classes': 2, 'net': net_cat, 'optimizer': optimizer,
                         'dataset': dataset_path,
                         'batch_size': 8,
                         'epochs': 60,
                         'ngpus_per_trial': 2,
                         'num_trials': 1}
    elif dataset == 'aerial-cactus-identification/':
        dataset_path = os.path.join(data_path, dataset, 'train')
        net_aeri = ag.space.Categorical('resnet18_v1')
        @ag.obj(
            learning_rate=ag.space.Real(1e-4, 1e-3, log=True),
            momentum=ag.space.Real(0.88, 0.95),
            wd=ag.space.Real(1e-6, 1e-5, log=True),
            multi_precision=False
        )
        class NAG(optim.NAG):
            pass
        optimizer = NAG()
        kaggle_choice = {'classes': 2, 'net': net_aeri, 'optimizer': optimizer,
                         'dataset': dataset_path,
                         'batch_size': 16,
                         'epochs': 30,
                         'ngpus_per_trial': 2,
                         'num_trials': 1}
    elif dataset == 'plant-seedlings-classification/':
        dataset_path = os.path.join(data_path, dataset, 'train')
        net_test = ag.space.Categorical('resnet50_v1b')
        @ag.obj(
            learning_rate=ag.space.Real(1e-4, 1e-3, log=True),
            momentum=ag.space.Real(0.93, 0.95),
            wd=ag.space.Real(1e-6, 1e-4, log=True),
            multi_precision=False
        )
        class NAG(optim.NAG):
            pass
        optimizer = NAG()
        kaggle_choice = {'classes': 12, 'net': net_test, 'optimizer': optimizer,
                         'dataset': dataset_path,
                         'batch_size': 16,
                         'epochs': 40,
                         'ngpus_per_trial': 2,
                         'num_trials': 1}
    elif dataset == 'fisheries_Monitoring/':
        dataset_path = os.path.join(data_path, dataset, 'train')
        net_fish = ag.space.Categorical('resnet18_v1')
        @ag.obj(
            learning_rate=ag.space.Real(1e-3, 1e-2, log=True),
            momentum=ag.space.Real(0.85, 0.90),
            wd=ag.space.Real(1e-6, 1e-4, log=True),
            multi_precision=False
        )
        class NAG(optim.NAG):
            pass
        optimizer = NAG()
        kaggle_choice = {'classes': 8, 'net': net_fish, 'optimizer': optimizer,
                         'dataset': dataset_path,
                         'batch_size': 16,
                         'epochs': 40,
                         'ngpus_per_trial': 2,
                         'num_trials': 1}
    elif dataset == 'dog-breed-identification/':
        dataset_path = os.path.join(data_path, dataset, 'train')
        net_dog = ag.space.Categorical('resnext101_64x4d')
        @ag.obj(
            learning_rate=ag.space.Real(1e-4, 1e-3, log=True),
            momentum=ag.space.Real(0.90, 0.95),
            wd=ag.space.Real(1e-6, 1e-4, log=True),
            multi_precision=False  # True fix
        )
        class NAG(optim.NAG):
            pass
        optimizer = NAG()
        kaggle_choice = {'classes': 120, 'net': net_dog, 'optimizer': optimizer,
                         'dataset': dataset_path,
                         'batch_size': 16,
                         'epochs': 120,
                         'ngpus_per_trial': 2,
                         'num_trials': 1}
    elif dataset == 'shopee-iet-machine-learning-competition/':
        dataset_path = os.path.join(data_path, dataset, 'train')
        net_shopee = ag.space.Categorical('resnet101_v1c')
        net_18 = ag.space.Categorical('resnet18_v1', 'resnet50_v1b', 'resnet101_v1c')
        net_50 = ag.space.Categorical('resnet50_v1b', 'resnet101_v1c', 'resnext101_64x4d')
        @ag.obj(
            learning_rate=ag.space.Real(1e-3, 1e-2, log=True),
            momentum=ag.space.Real(0.90, 0.95),
            wd=ag.space.Real(1e-3, 1e-2, log=True),
            multi_precision=False
        )
        class NAG(optim.NAG):
            pass
        optimizer = NAG()
        kaggle_choice = {'classes': 18, 'net': net_shopee, 'optimizer': optimizer,
                         'dataset': dataset_path,
                         'batch_size': 32,
                         'epochs': 120,
                         'ngpus_per_trial': 2,
                         'num_trials': 1}
    elif dataset == 'shopee-iet/':
        dataset_path = os.path.join(data_path, dataset, 'train')
        net_shopee = ag.space.Categorical('resnet101_v1c')
        @ag.obj(
            learning_rate=ag.space.Real(1e-4, 1e-2, log=True),
            momentum=ag.space.Real(0.85, 0.95),
            wd=ag.space.Real(1e-6, 1e-2, log=True),
            multi_precision=False
        )
        class NAG(optim.NAG):
            pass
        optimizer = NAG()
        kaggle_choice = {'classes': 4, 'net': net_shopee, 'optimizer': optimizer,
                         'dataset': dataset_path,
                         'batch_size': 64,
                         'epochs': 1,
                         'ngpus_per_trial': 1,
                         'num_trials': 1}
=======
def config_choice(dataset, root):
    ## data
    dataset_path = os.path.join(root, dataset, 'train')

    # tricks
    tricks = {'distillation': True,
              'teacher_name': None,
              'hard_weight': 0.5,
              'temperature': 20.0,
              'mixup': False, # bug
              'mixup_alpha': 0.2,
              'mixup_off_epoch': 0,
              'label_smoothing': True,
              'no_wd': True,
              'use_pretrained': True,
              'use_gn': False,
              'last_gamma': True,
              'batch_norm': False,
              'use_se': False
              }

    lr_config = {'lr_decay_epoch':'10,20,30',
                 'lr_decay': 0.1,
                 'lr_decay_period': 0,
                 'warmup_epochs': 5,
                 'warmup_lr': 0.0}
    lr_scheduler = ag.space.Categorical('poly', 'cosine')

    ## optimizer_params
    @ag.obj(
        learning_rate=ag.space.Real(1e-4, 1e-2, log=True),
        momentum=ag.space.Real(0.85, 0.95),
        wd=ag.space.Real(1e-6, 1e-2, log=True),
        # multi_precision = False # True fix

    )
    class NAG(optim.NAG):
        pass
    optimizer = NAG()

    ## net
    # net_test = ag.space.Categorical('resnet50_v1b')
    net_18 = ag.space.Categorical('resnet18_v1', 'resnet50_v1b', 'resnet101_v1c')
    net_50 = ag.space.Categorical('resnet50_v1b', 'resnet101_v1c', 'resnext101_64x4d')


    if dataset == 'dogs-vs-cats-redux-kernels-edition/':
        kaggle_choice = {'classes': 2, 'net': net_18, 'optimizer': optimizer, 'lr_scheduler': lr_scheduler,
                         'dataset': dataset_path,
                         'batch_size': 64,
                         'epochs': 20,
                         'ngpus_per_trial': 4,
                         'num_trials': 5}

    elif dataset == 'aerial-cactus-identification/':
        kaggle_choice = {'classes': 2, 'net': net_18, 'optimizer': optimizer, 'lr_scheduler': lr_scheduler,
                         'dataset': dataset_path,
                         'batch_size': 64,
                         'epochs': 30,
                         'ngpus_per_trial': 4,
                         'num_trials': 20}

    elif dataset == 'plant-seedlings-classification/':
        kaggle_choice = {'classes': 12, 'net': net_18, 'optimizer': optimizer, 'lr_scheduler': lr_scheduler,
                         'dataset': dataset_path,
                         'batch_size': 64,
                         'epochs': 20,
                         'ngpus_per_trial': 4,
                         'num_trials': 10}

    elif dataset == 'fisheries_Monitoring/':
        kaggle_choice = {'classes': 8, 'net': net_18, 'optimizer': optimizer, 'lr_scheduler': lr_scheduler,
                         'dataset': dataset_path,
                         'batch_size': 32,
                         'epochs': 40,
                         'ngpus_per_trial': 4,
                         'num_trials': 10}

    elif dataset == 'dog-breed-identification/':
        kaggle_choice = {'classes': 120, 'net': net_50, 'optimizer': optimizer, 'lr_scheduler': lr_scheduler,
                         'dataset': dataset_path,
                         'batch_size': 32,
                         'epochs': 80,
                         'ngpus_per_trial': 4,
                         'num_trials': 15}

    kaggle_choice['tricks'] = tricks
    kaggle_choice['lr_config'] = lr_config
>>>>>>> c56eb8aa
    return kaggle_choice
<|MERGE_RESOLUTION|>--- conflicted
+++ resolved
@@ -1,38 +1,17 @@
 import os
 from mxnet import optimizer as optim
 import autogluon as ag
-<<<<<<< HEAD
 import numpy as np
 import mxnet as mx
 from mxnet import gluon, nd
-=======
-
-import numpy as np
-import mxnet as mx
-from mxnet import gluon, nd
-import gluoncv as gcv
-
->>>>>>> c56eb8aa
 from .nets import *
-
-from autogluon.core import AutoGluonObject #
-from .dataset import get_built_in_dataset
-from ...utils import get_split_samplers, SampledDataset
-
 from .dataset import *
 from ...core import AutoGluonObject
 from ...utils import get_split_samplers, SampledDataset, DataLoader
 
-<<<<<<< HEAD
 __all__ = ['get_data_loader', 'get_network', 'imagenet_batch_fn',
            'default_batch_fn', 'default_val_fn', 'default_train_fn',
            'config_choice']
-=======
-__all__ = ['get_data_loader', 'imagenet_batch_fn',
-           'default_batch_fn', 'default_val_fn', 'default_train_fn',
-           'config_choice', 'get_network_origin']
-
->>>>>>> c56eb8aa
 
 def get_data_loader(dataset, input_size, batch_size, num_workers, final_fit, split_ratio):
     if isinstance(dataset, AutoGluonObject):
@@ -67,17 +46,6 @@
         num_batches = len(train_data)
     return train_data, val_data, batch_fn, num_batches
 
-<<<<<<< HEAD
-=======
-
-def get_network_origin(net, num_classes, ctx):
-    if type(net) == str:
-        net = get_built_in_network_origin(net, num_classes, ctx=ctx)
-    else:
-        net.initialize(ctx=ctx)
-    return net
-
->>>>>>> c56eb8aa
 def get_network(net, **kwargs):
     if type(net) == str:
         net = get_built_in_network(net, **kwargs)
@@ -95,11 +63,7 @@
     label = gluon.utils.split_and_load(batch[1], ctx_list=ctx, batch_axis=0 ,even_split=False)
     return data, label
 
-<<<<<<< HEAD
 def default_val_fn(net, batch, batch_fn, metric, ctx, dtype = 'float32'):
-=======
-def default_val_fn(net, batch, batch_fn, metric, ctx, dtype):
->>>>>>> c56eb8aa
     with mx.autograd.pause(train_mode=False):
         data, label = batch_fn(batch, ctx)
         # outputs = [net(X) for X in data]
@@ -107,11 +71,6 @@
 
     metric.update(label, outputs)
 
-<<<<<<< HEAD
-=======
-
-
->>>>>>> c56eb8aa
 def mixup_transform(label, classes, lam=1, eta=0.0):
     if isinstance(label, nd.NDArray):
         label = [label]
@@ -136,10 +95,6 @@
                      mixup_alpha, mixup_off_epoch, classes,
                      dtype, metric, teacher_prob):
     data, label = batch_fn(batch, ctx)
-<<<<<<< HEAD
-=======
-    #outputs = [net(X) for X in data]
->>>>>>> c56eb8aa
     if mixup:
         #
         lam = np.random.beta(mixup_alpha, mixup_alpha)
@@ -154,14 +109,7 @@
     elif label_smoothing:
         hard_label = label
         label = smooth(label, classes)
-<<<<<<< HEAD
-
     with mx.autograd.record():
-=======
-        
-    with mx.autograd.record():
-    # with ag.record():
->>>>>>> c56eb8aa
         outputs = [net(X.astype(dtype, copy=False)) for X in data]
         if distillation:
             loss = [criterion(yhat.astype('float', copy=False),
@@ -172,10 +120,6 @@
     for l in loss:
         l.backward()
     trainer.step(batch_size, ignore_stale_grad=True)
-<<<<<<< HEAD
-=======
-    # trainer.step(batch_size)
->>>>>>> c56eb8aa
     if mixup:
         output_softmax = [nd.SoftmaxActivation(out.astype('float32', copy=False)) \
                           for out in outputs]
@@ -191,7 +135,6 @@
     train_sampler, val_sampler = get_split_samplers(train_dataset, split_ratio)
     return SampledDataset(train_dataset, train_sampler), SampledDataset(train_dataset, val_sampler)
 
-<<<<<<< HEAD
 def config_choice(dataset, data_path):
     if dataset == 'dogs-vs-cats-redux-kernels-edition/':
         dataset_path = os.path.join(data_path, dataset, 'train')
@@ -321,94 +264,4 @@
                          'epochs': 1,
                          'ngpus_per_trial': 1,
                          'num_trials': 1}
-=======
-def config_choice(dataset, root):
-    ## data
-    dataset_path = os.path.join(root, dataset, 'train')
-
-    # tricks
-    tricks = {'distillation': True,
-              'teacher_name': None,
-              'hard_weight': 0.5,
-              'temperature': 20.0,
-              'mixup': False, # bug
-              'mixup_alpha': 0.2,
-              'mixup_off_epoch': 0,
-              'label_smoothing': True,
-              'no_wd': True,
-              'use_pretrained': True,
-              'use_gn': False,
-              'last_gamma': True,
-              'batch_norm': False,
-              'use_se': False
-              }
-
-    lr_config = {'lr_decay_epoch':'10,20,30',
-                 'lr_decay': 0.1,
-                 'lr_decay_period': 0,
-                 'warmup_epochs': 5,
-                 'warmup_lr': 0.0}
-    lr_scheduler = ag.space.Categorical('poly', 'cosine')
-
-    ## optimizer_params
-    @ag.obj(
-        learning_rate=ag.space.Real(1e-4, 1e-2, log=True),
-        momentum=ag.space.Real(0.85, 0.95),
-        wd=ag.space.Real(1e-6, 1e-2, log=True),
-        # multi_precision = False # True fix
-
-    )
-    class NAG(optim.NAG):
-        pass
-    optimizer = NAG()
-
-    ## net
-    # net_test = ag.space.Categorical('resnet50_v1b')
-    net_18 = ag.space.Categorical('resnet18_v1', 'resnet50_v1b', 'resnet101_v1c')
-    net_50 = ag.space.Categorical('resnet50_v1b', 'resnet101_v1c', 'resnext101_64x4d')
-
-
-    if dataset == 'dogs-vs-cats-redux-kernels-edition/':
-        kaggle_choice = {'classes': 2, 'net': net_18, 'optimizer': optimizer, 'lr_scheduler': lr_scheduler,
-                         'dataset': dataset_path,
-                         'batch_size': 64,
-                         'epochs': 20,
-                         'ngpus_per_trial': 4,
-                         'num_trials': 5}
-
-    elif dataset == 'aerial-cactus-identification/':
-        kaggle_choice = {'classes': 2, 'net': net_18, 'optimizer': optimizer, 'lr_scheduler': lr_scheduler,
-                         'dataset': dataset_path,
-                         'batch_size': 64,
-                         'epochs': 30,
-                         'ngpus_per_trial': 4,
-                         'num_trials': 20}
-
-    elif dataset == 'plant-seedlings-classification/':
-        kaggle_choice = {'classes': 12, 'net': net_18, 'optimizer': optimizer, 'lr_scheduler': lr_scheduler,
-                         'dataset': dataset_path,
-                         'batch_size': 64,
-                         'epochs': 20,
-                         'ngpus_per_trial': 4,
-                         'num_trials': 10}
-
-    elif dataset == 'fisheries_Monitoring/':
-        kaggle_choice = {'classes': 8, 'net': net_18, 'optimizer': optimizer, 'lr_scheduler': lr_scheduler,
-                         'dataset': dataset_path,
-                         'batch_size': 32,
-                         'epochs': 40,
-                         'ngpus_per_trial': 4,
-                         'num_trials': 10}
-
-    elif dataset == 'dog-breed-identification/':
-        kaggle_choice = {'classes': 120, 'net': net_50, 'optimizer': optimizer, 'lr_scheduler': lr_scheduler,
-                         'dataset': dataset_path,
-                         'batch_size': 32,
-                         'epochs': 80,
-                         'ngpus_per_trial': 4,
-                         'num_trials': 15}
-
-    kaggle_choice['tricks'] = tricks
-    kaggle_choice['lr_config'] = lr_config
->>>>>>> c56eb8aa
     return kaggle_choice
