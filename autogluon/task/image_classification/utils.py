--- conflicted
+++ resolved
@@ -17,16 +17,10 @@
 from ...core import AutoGluonObject
 from ...utils import get_split_samplers, SampledDataset, DataLoader
 
-<<<<<<< HEAD
-
-__all__ = ['get_data_loader', 'get_network', 'imagenet_batch_fn',
+__all__ = ['get_data_loader', 'imagenet_batch_fn',
            'default_batch_fn', 'default_val_fn', 'default_train_fn',
-           'config_choice',
-           'get_network_origin']
-=======
-__all__ = ['get_data_loader', 'imagenet_batch_fn',
-           'default_batch_fn', 'default_val_fn', 'default_train_fn']
->>>>>>> 49ef0525
+           'config_choice', 'get_network_origin']
+
 
 def get_data_loader(dataset, input_size, batch_size, num_workers, final_fit, split_ratio):
     if isinstance(dataset, AutoGluonObject):
@@ -61,7 +55,6 @@
         num_batches = len(train_data)
     return train_data, val_data, batch_fn, num_batches
 
-<<<<<<< HEAD
 
 def get_network_origin(net, num_classes, ctx):
     if type(net) == str:
@@ -77,8 +70,6 @@
         net.initialize(ctx=kwargs['ctx'])
     return net
 
-=======
->>>>>>> 49ef0525
 def imagenet_batch_fn(batch, ctx):
     data = gluon.utils.split_and_load(batch.data[0], ctx_list=ctx, batch_axis=0)
     label = gluon.utils.split_and_load(batch.label[0], ctx_list=ctx, batch_axis=0)
