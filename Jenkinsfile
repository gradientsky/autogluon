--- conflicted
+++ resolved
@@ -33,17 +33,7 @@
         VISIBLE_GPU=env.EXECUTOR_NUMBER.toInteger() % 8
         sh """#!/bin/bash
         set -ex
-<<<<<<< HEAD
-        export CUDA_VISIBLE_DEVICES=${VISIBLE_GPU}
-<<<<<<< HEAD
         conda env update -n autogluon_docs -f docs/build_contrib.yml
-=======
-        conda env remove -n autogluon_docs
-        conda env create -n autogluon_docs -f docs/build_contrib.yml
->>>>>>> origin/master
-=======
-        conda env update -n autogluon_docs -f docs/build_contrib.yml
->>>>>>> origin/master
         conda activate autogluon_docs
         conda list
         export CUDA_VISIBLE_DEVICES=${VISIBLE_GPU}
